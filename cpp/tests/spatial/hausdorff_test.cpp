/*
 * Copyright (c) 2020, NVIDIA CORPORATION.
 *
 * Licensed under the Apache License, Version 2.0 (the "License");
 * you may not use this file except in compliance with the License.
 * You may obtain a copy of the License at
 *
 *     http://www.apache.org/licenses/LICENSE-2.0
 *
 * Unless required by applicable law or agreed to in writing, software
 * distributed under the License is distributed on an "AS IS" BASIS,
 * WITHOUT WARRANTIES OR CONDITIONS OF ANY KIND, either express or implied.
 * See the License for the specific language governing permissions and
 * limitations under the License.
 */

#include <vector>

#include <tests/utilities/base_fixture.hpp>
#include <tests/utilities/column_utilities.hpp>
#include <tests/utilities/column_wrapper.hpp>
#include <tests/utilities/cudf_gtest.hpp>
#include <tests/utilities/type_lists.hpp>

#include <cuspatial/error.hpp>
#include <cuspatial/hausdorff.hpp>

#include <thrust/iterator/constant_iterator.h>

using namespace cudf;
using namespace test;

template <typename T>
struct HausdorffTest : public BaseFixture {
};

using TestTypes = Types<double>;

TYPED_TEST_CASE(HausdorffTest, TestTypes);

<<<<<<< HEAD
// TYPED_TEST(HausdorffTest, Empty)
// {
//     using T = TypeParam;

//     auto x = cudf::test::fixed_width_column_wrapper<T>({});
//     auto y = cudf::test::fixed_width_column_wrapper<T>({});
//     auto space_offsets = cudf::test::fixed_width_column_wrapper<cudf::size_type>({});

//     auto expected = cudf::test::fixed_width_column_wrapper<T>({});

//     auto actual = cuspatial::directed_hausdorff_distance(x, y, space_offsets);

//     expect_columns_equal(expected, actual->view());
// }

// TYPED_TEST(HausdorffTest, SingleTrajectorySinglePoint)
// {
//     using T = TypeParam;

//     auto x = cudf::test::fixed_width_column_wrapper<T>({  152.2 });
//     auto y = cudf::test::fixed_width_column_wrapper<T>({ 2351.0 });
//     auto space_offsets = cudf::test::fixed_width_column_wrapper<cudf::size_type>({ 0 });

//     auto expected = cudf::test::fixed_width_column_wrapper<T>({ 0 });

//     auto actual = cuspatial::directed_hausdorff_distance(x, y, space_offsets);

//     expect_columns_equal(expected, actual->view());
// }

// TYPED_TEST(HausdorffTest, TwoShortSpaces)
// {
//     using T = TypeParam;

//     auto x = cudf::test::fixed_width_column_wrapper<T>({ 0, 5, 4 });
//     auto y = cudf::test::fixed_width_column_wrapper<T>({ 0, 12, 3 });
//     auto space_offsets = cudf::test::fixed_width_column_wrapper<cudf::size_type>({ 0, 1 });

//     auto expected = cudf::test::fixed_width_column_wrapper<T>({ 0, 5,
//                                                                 13, 0 });

//     auto actual = cuspatial::directed_hausdorff_distance(x, y, space_offsets);

//     expect_columns_equal(expected, actual->view(), true);
// }

// TYPED_TEST(HausdorffTest, 10kSpacesSinglePoint)
// {
//     using T = TypeParam;

//     constexpr cudf::size_type num_spaces = 10000;
//     constexpr cudf::size_type elements_per_space = 1;
//     constexpr cudf::size_type num_elements = elements_per_space * num_spaces;

//     auto zero_iter = thrust::make_constant_iterator<T>(0);
//     auto counting_iter = thrust::make_counting_iterator<cudf::size_type>(0);
//     auto space_offset_iter = thrust::make_transform_iterator(
//         counting_iter,
//         [elements_per_space](auto idx){ return idx * elements_per_space; });

//     auto x = cudf::test::fixed_width_column_wrapper<T>(zero_iter, zero_iter + num_elements);
//     auto y = cudf::test::fixed_width_column_wrapper<T>(zero_iter, zero_iter + num_elements);
//     auto space_offsets = cudf::test::fixed_width_column_wrapper<cudf::size_type>(space_offset_iter, space_offset_iter + num_spaces);

//     auto expected = cudf::test::fixed_width_column_wrapper<T>(zero_iter, zero_iter + (num_spaces * num_spaces));

//     auto actual = cuspatial::directed_hausdorff_distance(x, y, space_offsets);

//     expect_columns_equal(expected, actual->view(), true);
// }

// TYPED_TEST(HausdorffTest, 2Spaces500kPoints)
// {
//     using T = TypeParam;

//     constexpr cudf::size_type num_spaces = 2;
//     constexpr cudf::size_type elements_per_space = 500000;
//     constexpr cudf::size_type num_elements = elements_per_space * num_spaces;

//     auto zero_iter = thrust::make_constant_iterator<T>(0);
//     auto counting_iter = thrust::make_counting_iterator<cudf::size_type>(0);
//     auto space_offset_iter = thrust::make_transform_iterator(
//         counting_iter,
//         [elements_per_space](auto idx){ return idx * elements_per_space; });

//     auto x = cudf::test::fixed_width_column_wrapper<T>(zero_iter, zero_iter + num_elements);
//     auto y = cudf::test::fixed_width_column_wrapper<T>(zero_iter, zero_iter + num_elements);
//     auto space_offsets = cudf::test::fixed_width_column_wrapper<cudf::size_type>(space_offset_iter, space_offset_iter + num_spaces);

//     auto expected = cudf::test::fixed_width_column_wrapper<T>(zero_iter, zero_iter + (num_spaces * num_spaces));

//     auto actual = cuspatial::directed_hausdorff_distance(x, y, space_offsets);

//     expect_columns_equal(expected, actual->view(), true);
// }

// TYPED_TEST(HausdorffTest, MoreSpacesThanPoints)
// {
//     using T = TypeParam;

//     auto x = cudf::test::fixed_width_column_wrapper<T>({ 0 });
//     auto y = cudf::test::fixed_width_column_wrapper<T>({ 0 });
//     auto space_offsets = cudf::test::fixed_width_column_wrapper<cudf::size_type>({ 0, 1 });

//     EXPECT_THROW(cuspatial::directed_hausdorff_distance(x, y, space_offsets), cuspatial::logic_error);
// }

// TYPED_TEST(HausdorffTest, TooFewPoints)
// {
//     using T = TypeParam;

//     auto x = cudf::test::fixed_width_column_wrapper<T>({ 0 });
//     auto y = cudf::test::fixed_width_column_wrapper<T>({ 0 });
//     auto space_offsets = cudf::test::fixed_width_column_wrapper<cudf::size_type>({ 0, 1 });

//     EXPECT_THROW(cuspatial::directed_hausdorff_distance(x, y, space_offsets), cuspatial::logic_error);
// }
=======
TYPED_TEST(HausdorffTest, Empty)
{
  using T = TypeParam;

  auto x      = cudf::test::fixed_width_column_wrapper<T>({});
  auto y      = cudf::test::fixed_width_column_wrapper<T>({});
  auto spaces = cudf::test::fixed_width_column_wrapper<cudf::size_type>({});

  auto expected = cudf::test::fixed_width_column_wrapper<T>({});

  auto actual = cuspatial::directed_hausdorff_distance(x, y, spaces);

  expect_columns_equal(expected, actual->view());
}

TYPED_TEST(HausdorffTest, SingleTrajectorySinglePoint)
{
  using T = TypeParam;

  auto x      = cudf::test::fixed_width_column_wrapper<T>({152.2});
  auto y      = cudf::test::fixed_width_column_wrapper<T>({2351.0});
  auto spaces = cudf::test::fixed_width_column_wrapper<cudf::size_type>({1});

  auto expected = cudf::test::fixed_width_column_wrapper<T>({0});

  auto actual = cuspatial::directed_hausdorff_distance(x, y, spaces);

  expect_columns_equal(expected, actual->view());
}

TYPED_TEST(HausdorffTest, TwoShortSpaces)
{
  using T = TypeParam;

  auto x      = cudf::test::fixed_width_column_wrapper<T>({0, 5, 4});
  auto y      = cudf::test::fixed_width_column_wrapper<T>({0, 12, 3});
  auto spaces = cudf::test::fixed_width_column_wrapper<cudf::size_type>({1, 2});

  auto expected = cudf::test::fixed_width_column_wrapper<T>({0, 5, 13, 0});

  auto actual = cuspatial::directed_hausdorff_distance(x, y, spaces);

  expect_columns_equal(expected, actual->view(), true);
}

TYPED_TEST(HausdorffTest, 10kSpacesSinglePoint)
{
  using T = TypeParam;

  constexpr cudf::size_type num_spaces              = 10000;
  constexpr cudf::size_type elements_per_trajectory = 1;

  auto zero_iter   = thrust::make_constant_iterator<T>(0);
  auto stride_iter = thrust::make_constant_iterator<cudf::size_type>(elements_per_trajectory);

  auto x = cudf::test::fixed_width_column_wrapper<T>(zero_iter, zero_iter + num_spaces);
  auto y = cudf::test::fixed_width_column_wrapper<T>(zero_iter, zero_iter + num_spaces);
  auto spaces =
    cudf::test::fixed_width_column_wrapper<cudf::size_type>(stride_iter, stride_iter + num_spaces);

  auto expected =
    cudf::test::fixed_width_column_wrapper<T>(zero_iter, zero_iter + (num_spaces * num_spaces));

  auto actual = cuspatial::directed_hausdorff_distance(x, y, spaces);

  expect_columns_equal(expected, actual->view(), true);
}

TYPED_TEST(HausdorffTest, 2Spaces500kPoints)
{
  using T = TypeParam;

  constexpr cudf::size_type num_spaces              = 2;
  constexpr cudf::size_type elements_per_trajectory = 500000;

  auto zero_iter   = thrust::make_constant_iterator<T>(0);
  auto stride_iter = thrust::make_constant_iterator<cudf::size_type>(elements_per_trajectory);

  auto x = cudf::test::fixed_width_column_wrapper<T>(
    zero_iter, zero_iter + (elements_per_trajectory * num_spaces));
  auto y = cudf::test::fixed_width_column_wrapper<T>(
    zero_iter, zero_iter + (elements_per_trajectory * num_spaces));
  auto spaces =
    cudf::test::fixed_width_column_wrapper<cudf::size_type>(stride_iter, stride_iter + num_spaces);

  auto expected =
    cudf::test::fixed_width_column_wrapper<T>(zero_iter, zero_iter + (num_spaces * num_spaces));

  auto actual = cuspatial::directed_hausdorff_distance(x, y, spaces);

  expect_columns_equal(expected, actual->view(), true);
}

TYPED_TEST(HausdorffTest, MoreSpacesThanPoints)
{
  using T = TypeParam;

  auto x      = cudf::test::fixed_width_column_wrapper<T>({0});
  auto y      = cudf::test::fixed_width_column_wrapper<T>({0});
  auto spaces = cudf::test::fixed_width_column_wrapper<cudf::size_type>({1, 1});

  EXPECT_THROW(cuspatial::directed_hausdorff_distance(x, y, spaces), cuspatial::logic_error);
}

TYPED_TEST(HausdorffTest, TooFewPoints)
{
  using T = TypeParam;

  auto x      = cudf::test::fixed_width_column_wrapper<T>({0});
  auto y      = cudf::test::fixed_width_column_wrapper<T>({0});
  auto spaces = cudf::test::fixed_width_column_wrapper<cudf::size_type>({2});

  // ideally this would throw, but we don't have a good way to catch the negative length.
  EXPECT_NO_THROW(cuspatial::directed_hausdorff_distance(x, y, spaces));
}
>>>>>>> de1a2fb2

TYPED_TEST(HausdorffTest, FromPython)
{
  using T = TypeParam;

<<<<<<< HEAD
    auto x = cudf::test::fixed_width_column_wrapper<T>({ 0.0, 1.0, 2.0, 3.0, 1.0, 3.0, 5.0, 6.0, 5.0, 4.0, 7.0, 4.0 });
    auto y = cudf::test::fixed_width_column_wrapper<T>({ 1.0, 2.0, 3.0, 5.0, 7.0, 0.0, 2.0, 3.0, 6.0, 1.0, 3.0, 6.0 });
    // auto x = cudf::test::fixed_width_column_wrapper<T>({ 1.0, 2.0, 3.0, 4.0, 5.0, 6.0, 7.0, 8.0, 9.0 });
    // auto y = cudf::test::fixed_width_column_wrapper<T>({ 1.0, 2.0, 3.0, 4.0, 5.0, 6.0, 7.0, 8.0, 9.0 });
    auto space_offsets = cudf::test::fixed_width_column_wrapper<cudf::size_type>({ 0, 5, 9 });

    // auto expected = cudf::test::fixed_width_column_wrapper<T>({});
    auto expected = cudf::test::fixed_width_column_wrapper<T>({
        0.00000, 4.24264, 5.65685,
        4.24264, 0.00000, 1.41421,
        5.65685, 2.82843, 0.00000,
    });

    auto actual = cuspatial::directed_hausdorff_distance(x, y, space_offsets);

    expect_columns_equal(expected, actual->view(), true);
}

// TYPED_TEST(HausdorffTest, Desmos)
// {
//     using T = TypeParam;

//     auto x = cudf::test::fixed_width_column_wrapper<T>({ 0.13, -0.42, -0.40, -0.60, -0.50, -0.18,  0.02 });
//     auto y = cudf::test::fixed_width_column_wrapper<T>({ 0.21, -0.28, -1.07, -1.00, -0.10,  0.01,  0.37 });
//     auto space_offsets = cudf::test::fixed_width_column_wrapper<cudf::size_type>({ 0, 3 });

//     // auto expected = cudf::test::fixed_width_column_wrapper<T>({});
//     auto expected = cudf::test::fixed_width_column_wrapper<T>({
//         0.000000, 3.605551,
//         0.000000, 0.000000
//     });

//     auto actual = cuspatial::directed_hausdorff_distance(x, y, space_offsets);

//     expect_columns_equal(expected, actual->view(), true);
// }
=======
  auto x      = cudf::test::fixed_width_column_wrapper<T>({0, 0});
  auto y      = cudf::test::fixed_width_column_wrapper<T>({0, 0});
  auto spaces = cudf::test::fixed_width_column_wrapper<cudf::size_type>({1, -2});

  // ideally this would throw, but we don't have a good way to catch the negative length.
  EXPECT_NO_THROW(cuspatial::directed_hausdorff_distance(x, y, spaces));
}

TYPED_TEST(HausdorffTest, SpaceSizeZero)
{
  using T = TypeParam;

  auto x      = cudf::test::fixed_width_column_wrapper<T>({0});
  auto y      = cudf::test::fixed_width_column_wrapper<T>({0});
  auto spaces = cudf::test::fixed_width_column_wrapper<cudf::size_type>({0});

  // ideally this would throw, but we don't have a good way to catch the zero length.
  EXPECT_NO_THROW(cuspatial::directed_hausdorff_distance(x, y, spaces));
}
>>>>>>> de1a2fb2
<|MERGE_RESOLUTION|>--- conflicted
+++ resolved
@@ -38,301 +38,140 @@
 
 TYPED_TEST_CASE(HausdorffTest, TestTypes);
 
-<<<<<<< HEAD
-// TYPED_TEST(HausdorffTest, Empty)
-// {
-//     using T = TypeParam;
-
-//     auto x = cudf::test::fixed_width_column_wrapper<T>({});
-//     auto y = cudf::test::fixed_width_column_wrapper<T>({});
-//     auto space_offsets = cudf::test::fixed_width_column_wrapper<cudf::size_type>({});
-
-//     auto expected = cudf::test::fixed_width_column_wrapper<T>({});
-
-//     auto actual = cuspatial::directed_hausdorff_distance(x, y, space_offsets);
-
-//     expect_columns_equal(expected, actual->view());
-// }
-
-// TYPED_TEST(HausdorffTest, SingleTrajectorySinglePoint)
-// {
-//     using T = TypeParam;
-
-//     auto x = cudf::test::fixed_width_column_wrapper<T>({  152.2 });
-//     auto y = cudf::test::fixed_width_column_wrapper<T>({ 2351.0 });
-//     auto space_offsets = cudf::test::fixed_width_column_wrapper<cudf::size_type>({ 0 });
-
-//     auto expected = cudf::test::fixed_width_column_wrapper<T>({ 0 });
-
-//     auto actual = cuspatial::directed_hausdorff_distance(x, y, space_offsets);
-
-//     expect_columns_equal(expected, actual->view());
-// }
-
-// TYPED_TEST(HausdorffTest, TwoShortSpaces)
-// {
-//     using T = TypeParam;
-
-//     auto x = cudf::test::fixed_width_column_wrapper<T>({ 0, 5, 4 });
-//     auto y = cudf::test::fixed_width_column_wrapper<T>({ 0, 12, 3 });
-//     auto space_offsets = cudf::test::fixed_width_column_wrapper<cudf::size_type>({ 0, 1 });
-
-//     auto expected = cudf::test::fixed_width_column_wrapper<T>({ 0, 5,
-//                                                                 13, 0 });
-
-//     auto actual = cuspatial::directed_hausdorff_distance(x, y, space_offsets);
-
-//     expect_columns_equal(expected, actual->view(), true);
-// }
-
-// TYPED_TEST(HausdorffTest, 10kSpacesSinglePoint)
-// {
-//     using T = TypeParam;
-
-//     constexpr cudf::size_type num_spaces = 10000;
-//     constexpr cudf::size_type elements_per_space = 1;
-//     constexpr cudf::size_type num_elements = elements_per_space * num_spaces;
-
-//     auto zero_iter = thrust::make_constant_iterator<T>(0);
-//     auto counting_iter = thrust::make_counting_iterator<cudf::size_type>(0);
-//     auto space_offset_iter = thrust::make_transform_iterator(
-//         counting_iter,
-//         [elements_per_space](auto idx){ return idx * elements_per_space; });
-
-//     auto x = cudf::test::fixed_width_column_wrapper<T>(zero_iter, zero_iter + num_elements);
-//     auto y = cudf::test::fixed_width_column_wrapper<T>(zero_iter, zero_iter + num_elements);
-//     auto space_offsets = cudf::test::fixed_width_column_wrapper<cudf::size_type>(space_offset_iter, space_offset_iter + num_spaces);
-
-//     auto expected = cudf::test::fixed_width_column_wrapper<T>(zero_iter, zero_iter + (num_spaces * num_spaces));
-
-//     auto actual = cuspatial::directed_hausdorff_distance(x, y, space_offsets);
-
-//     expect_columns_equal(expected, actual->view(), true);
-// }
-
-// TYPED_TEST(HausdorffTest, 2Spaces500kPoints)
-// {
-//     using T = TypeParam;
-
-//     constexpr cudf::size_type num_spaces = 2;
-//     constexpr cudf::size_type elements_per_space = 500000;
-//     constexpr cudf::size_type num_elements = elements_per_space * num_spaces;
-
-//     auto zero_iter = thrust::make_constant_iterator<T>(0);
-//     auto counting_iter = thrust::make_counting_iterator<cudf::size_type>(0);
-//     auto space_offset_iter = thrust::make_transform_iterator(
-//         counting_iter,
-//         [elements_per_space](auto idx){ return idx * elements_per_space; });
-
-//     auto x = cudf::test::fixed_width_column_wrapper<T>(zero_iter, zero_iter + num_elements);
-//     auto y = cudf::test::fixed_width_column_wrapper<T>(zero_iter, zero_iter + num_elements);
-//     auto space_offsets = cudf::test::fixed_width_column_wrapper<cudf::size_type>(space_offset_iter, space_offset_iter + num_spaces);
-
-//     auto expected = cudf::test::fixed_width_column_wrapper<T>(zero_iter, zero_iter + (num_spaces * num_spaces));
-
-//     auto actual = cuspatial::directed_hausdorff_distance(x, y, space_offsets);
-
-//     expect_columns_equal(expected, actual->view(), true);
-// }
-
-// TYPED_TEST(HausdorffTest, MoreSpacesThanPoints)
-// {
-//     using T = TypeParam;
-
-//     auto x = cudf::test::fixed_width_column_wrapper<T>({ 0 });
-//     auto y = cudf::test::fixed_width_column_wrapper<T>({ 0 });
-//     auto space_offsets = cudf::test::fixed_width_column_wrapper<cudf::size_type>({ 0, 1 });
-
-//     EXPECT_THROW(cuspatial::directed_hausdorff_distance(x, y, space_offsets), cuspatial::logic_error);
-// }
-
-// TYPED_TEST(HausdorffTest, TooFewPoints)
-// {
-//     using T = TypeParam;
-
-//     auto x = cudf::test::fixed_width_column_wrapper<T>({ 0 });
-//     auto y = cudf::test::fixed_width_column_wrapper<T>({ 0 });
-//     auto space_offsets = cudf::test::fixed_width_column_wrapper<cudf::size_type>({ 0, 1 });
-
-//     EXPECT_THROW(cuspatial::directed_hausdorff_distance(x, y, space_offsets), cuspatial::logic_error);
-// }
-=======
 TYPED_TEST(HausdorffTest, Empty)
 {
-  using T = TypeParam;
+    using T = TypeParam;
 
-  auto x      = cudf::test::fixed_width_column_wrapper<T>({});
-  auto y      = cudf::test::fixed_width_column_wrapper<T>({});
-  auto spaces = cudf::test::fixed_width_column_wrapper<cudf::size_type>({});
+    auto x = cudf::test::fixed_width_column_wrapper<T>({});
+    auto y = cudf::test::fixed_width_column_wrapper<T>({});
+    auto space_offsets = cudf::test::fixed_width_column_wrapper<cudf::size_type>({});
 
-  auto expected = cudf::test::fixed_width_column_wrapper<T>({});
+    auto expected = cudf::test::fixed_width_column_wrapper<T>({});
 
-  auto actual = cuspatial::directed_hausdorff_distance(x, y, spaces);
+    auto actual = cuspatial::directed_hausdorff_distance(x, y, space_offsets);
 
-  expect_columns_equal(expected, actual->view());
+    expect_columns_equal(expected, actual->view());
 }
 
 TYPED_TEST(HausdorffTest, SingleTrajectorySinglePoint)
 {
-  using T = TypeParam;
+    using T = TypeParam;
 
-  auto x      = cudf::test::fixed_width_column_wrapper<T>({152.2});
-  auto y      = cudf::test::fixed_width_column_wrapper<T>({2351.0});
-  auto spaces = cudf::test::fixed_width_column_wrapper<cudf::size_type>({1});
+    auto x = cudf::test::fixed_width_column_wrapper<T>({  152.2 });
+    auto y = cudf::test::fixed_width_column_wrapper<T>({ 2351.0 });
+    auto space_offsets = cudf::test::fixed_width_column_wrapper<cudf::size_type>({ 0 });
 
-  auto expected = cudf::test::fixed_width_column_wrapper<T>({0});
+    auto expected = cudf::test::fixed_width_column_wrapper<T>({ 0 });
 
-  auto actual = cuspatial::directed_hausdorff_distance(x, y, spaces);
+    auto actual = cuspatial::directed_hausdorff_distance(x, y, space_offsets);
 
-  expect_columns_equal(expected, actual->view());
+    expect_columns_equal(expected, actual->view());
 }
 
 TYPED_TEST(HausdorffTest, TwoShortSpaces)
 {
-  using T = TypeParam;
+    using T = TypeParam;
 
-  auto x      = cudf::test::fixed_width_column_wrapper<T>({0, 5, 4});
-  auto y      = cudf::test::fixed_width_column_wrapper<T>({0, 12, 3});
-  auto spaces = cudf::test::fixed_width_column_wrapper<cudf::size_type>({1, 2});
+    auto x = cudf::test::fixed_width_column_wrapper<T>({ 0, 5, 4 });
+    auto y = cudf::test::fixed_width_column_wrapper<T>({ 0, 12, 3 });
+    auto space_offsets = cudf::test::fixed_width_column_wrapper<cudf::size_type>({ 0, 1 });
 
-  auto expected = cudf::test::fixed_width_column_wrapper<T>({0, 5, 13, 0});
-
-  auto actual = cuspatial::directed_hausdorff_distance(x, y, spaces);
-
-  expect_columns_equal(expected, actual->view(), true);
-}
-
-TYPED_TEST(HausdorffTest, 10kSpacesSinglePoint)
-{
-  using T = TypeParam;
-
-  constexpr cudf::size_type num_spaces              = 10000;
-  constexpr cudf::size_type elements_per_trajectory = 1;
-
-  auto zero_iter   = thrust::make_constant_iterator<T>(0);
-  auto stride_iter = thrust::make_constant_iterator<cudf::size_type>(elements_per_trajectory);
-
-  auto x = cudf::test::fixed_width_column_wrapper<T>(zero_iter, zero_iter + num_spaces);
-  auto y = cudf::test::fixed_width_column_wrapper<T>(zero_iter, zero_iter + num_spaces);
-  auto spaces =
-    cudf::test::fixed_width_column_wrapper<cudf::size_type>(stride_iter, stride_iter + num_spaces);
-
-  auto expected =
-    cudf::test::fixed_width_column_wrapper<T>(zero_iter, zero_iter + (num_spaces * num_spaces));
-
-  auto actual = cuspatial::directed_hausdorff_distance(x, y, spaces);
-
-  expect_columns_equal(expected, actual->view(), true);
-}
-
-TYPED_TEST(HausdorffTest, 2Spaces500kPoints)
-{
-  using T = TypeParam;
-
-  constexpr cudf::size_type num_spaces              = 2;
-  constexpr cudf::size_type elements_per_trajectory = 500000;
-
-  auto zero_iter   = thrust::make_constant_iterator<T>(0);
-  auto stride_iter = thrust::make_constant_iterator<cudf::size_type>(elements_per_trajectory);
-
-  auto x = cudf::test::fixed_width_column_wrapper<T>(
-    zero_iter, zero_iter + (elements_per_trajectory * num_spaces));
-  auto y = cudf::test::fixed_width_column_wrapper<T>(
-    zero_iter, zero_iter + (elements_per_trajectory * num_spaces));
-  auto spaces =
-    cudf::test::fixed_width_column_wrapper<cudf::size_type>(stride_iter, stride_iter + num_spaces);
-
-  auto expected =
-    cudf::test::fixed_width_column_wrapper<T>(zero_iter, zero_iter + (num_spaces * num_spaces));
-
-  auto actual = cuspatial::directed_hausdorff_distance(x, y, spaces);
-
-  expect_columns_equal(expected, actual->view(), true);
-}
-
-TYPED_TEST(HausdorffTest, MoreSpacesThanPoints)
-{
-  using T = TypeParam;
-
-  auto x      = cudf::test::fixed_width_column_wrapper<T>({0});
-  auto y      = cudf::test::fixed_width_column_wrapper<T>({0});
-  auto spaces = cudf::test::fixed_width_column_wrapper<cudf::size_type>({1, 1});
-
-  EXPECT_THROW(cuspatial::directed_hausdorff_distance(x, y, spaces), cuspatial::logic_error);
-}
-
-TYPED_TEST(HausdorffTest, TooFewPoints)
-{
-  using T = TypeParam;
-
-  auto x      = cudf::test::fixed_width_column_wrapper<T>({0});
-  auto y      = cudf::test::fixed_width_column_wrapper<T>({0});
-  auto spaces = cudf::test::fixed_width_column_wrapper<cudf::size_type>({2});
-
-  // ideally this would throw, but we don't have a good way to catch the negative length.
-  EXPECT_NO_THROW(cuspatial::directed_hausdorff_distance(x, y, spaces));
-}
->>>>>>> de1a2fb2
-
-TYPED_TEST(HausdorffTest, FromPython)
-{
-  using T = TypeParam;
-
-<<<<<<< HEAD
-    auto x = cudf::test::fixed_width_column_wrapper<T>({ 0.0, 1.0, 2.0, 3.0, 1.0, 3.0, 5.0, 6.0, 5.0, 4.0, 7.0, 4.0 });
-    auto y = cudf::test::fixed_width_column_wrapper<T>({ 1.0, 2.0, 3.0, 5.0, 7.0, 0.0, 2.0, 3.0, 6.0, 1.0, 3.0, 6.0 });
-    // auto x = cudf::test::fixed_width_column_wrapper<T>({ 1.0, 2.0, 3.0, 4.0, 5.0, 6.0, 7.0, 8.0, 9.0 });
-    // auto y = cudf::test::fixed_width_column_wrapper<T>({ 1.0, 2.0, 3.0, 4.0, 5.0, 6.0, 7.0, 8.0, 9.0 });
-    auto space_offsets = cudf::test::fixed_width_column_wrapper<cudf::size_type>({ 0, 5, 9 });
-
-    // auto expected = cudf::test::fixed_width_column_wrapper<T>({});
-    auto expected = cudf::test::fixed_width_column_wrapper<T>({
-        0.00000, 4.24264, 5.65685,
-        4.24264, 0.00000, 1.41421,
-        5.65685, 2.82843, 0.00000,
-    });
+    auto expected = cudf::test::fixed_width_column_wrapper<T>({ 0, 5,
+                                                                13, 0 });
 
     auto actual = cuspatial::directed_hausdorff_distance(x, y, space_offsets);
 
     expect_columns_equal(expected, actual->view(), true);
 }
 
-// TYPED_TEST(HausdorffTest, Desmos)
-// {
-//     using T = TypeParam;
+TYPED_TEST(HausdorffTest, 10kSpacesSinglePoint)
+{
+    using T = TypeParam;
 
-//     auto x = cudf::test::fixed_width_column_wrapper<T>({ 0.13, -0.42, -0.40, -0.60, -0.50, -0.18,  0.02 });
-//     auto y = cudf::test::fixed_width_column_wrapper<T>({ 0.21, -0.28, -1.07, -1.00, -0.10,  0.01,  0.37 });
-//     auto space_offsets = cudf::test::fixed_width_column_wrapper<cudf::size_type>({ 0, 3 });
+    constexpr cudf::size_type num_spaces = 10000;
+    constexpr cudf::size_type elements_per_space = 1;
+    constexpr cudf::size_type num_elements = elements_per_space * num_spaces;
 
-//     // auto expected = cudf::test::fixed_width_column_wrapper<T>({});
-//     auto expected = cudf::test::fixed_width_column_wrapper<T>({
-//         0.000000, 3.605551,
-//         0.000000, 0.000000
-//     });
+    auto zero_iter = thrust::make_constant_iterator<T>(0);
+    auto counting_iter = thrust::make_counting_iterator<cudf::size_type>(0);
+    auto space_offset_iter = thrust::make_transform_iterator(
+        counting_iter,
+        [elements_per_space](auto idx){ return idx * elements_per_space; });
 
-//     auto actual = cuspatial::directed_hausdorff_distance(x, y, space_offsets);
+    auto x = cudf::test::fixed_width_column_wrapper<T>(zero_iter, zero_iter + num_elements);
+    auto y = cudf::test::fixed_width_column_wrapper<T>(zero_iter, zero_iter + num_elements);
+    auto space_offsets = cudf::test::fixed_width_column_wrapper<cudf::size_type>(space_offset_iter, space_offset_iter + num_spaces);
 
-//     expect_columns_equal(expected, actual->view(), true);
-// }
-=======
-  auto x      = cudf::test::fixed_width_column_wrapper<T>({0, 0});
-  auto y      = cudf::test::fixed_width_column_wrapper<T>({0, 0});
-  auto spaces = cudf::test::fixed_width_column_wrapper<cudf::size_type>({1, -2});
+    auto expected = cudf::test::fixed_width_column_wrapper<T>(zero_iter, zero_iter + (num_spaces * num_spaces));
 
-  // ideally this would throw, but we don't have a good way to catch the negative length.
-  EXPECT_NO_THROW(cuspatial::directed_hausdorff_distance(x, y, spaces));
+    auto actual = cuspatial::directed_hausdorff_distance(x, y, space_offsets);
+
+    expect_columns_equal(expected, actual->view(), true);
 }
 
-TYPED_TEST(HausdorffTest, SpaceSizeZero)
+TYPED_TEST(HausdorffTest, 2Spaces500kPoints)
+{
+    using T = TypeParam;
+
+    constexpr cudf::size_type num_spaces = 2;
+    constexpr cudf::size_type elements_per_space = 500000;
+    constexpr cudf::size_type num_elements = elements_per_space * num_spaces;
+
+    auto zero_iter = thrust::make_constant_iterator<T>(0);
+    auto counting_iter = thrust::make_counting_iterator<cudf::size_type>(0);
+    auto space_offset_iter = thrust::make_transform_iterator(
+        counting_iter,
+        [elements_per_space](auto idx){ return idx * elements_per_space; });
+
+    auto x = cudf::test::fixed_width_column_wrapper<T>(zero_iter, zero_iter + num_elements);
+    auto y = cudf::test::fixed_width_column_wrapper<T>(zero_iter, zero_iter + num_elements);
+    auto space_offsets = cudf::test::fixed_width_column_wrapper<cudf::size_type>(space_offset_iter, space_offset_iter + num_spaces);
+
+    auto expected = cudf::test::fixed_width_column_wrapper<T>(zero_iter, zero_iter + (num_spaces * num_spaces));
+
+    auto actual = cuspatial::directed_hausdorff_distance(x, y, space_offsets);
+
+    expect_columns_equal(expected, actual->view(), true);
+}
+
+TYPED_TEST(HausdorffTest, MoreSpacesThanPoints)
+{
+    using T = TypeParam;
+
+    auto x = cudf::test::fixed_width_column_wrapper<T>({ 0 });
+    auto y = cudf::test::fixed_width_column_wrapper<T>({ 0 });
+    auto space_offsets = cudf::test::fixed_width_column_wrapper<cudf::size_type>({ 0, 1 });
+
+    EXPECT_THROW(cuspatial::directed_hausdorff_distance(x, y, space_offsets), cuspatial::logic_error);
+}
+
+TYPED_TEST(HausdorffTest, TooFewPoints)
+{
+    using T = TypeParam;
+
+    auto x = cudf::test::fixed_width_column_wrapper<T>({ 0 });
+    auto y = cudf::test::fixed_width_column_wrapper<T>({ 0 });
+    auto space_offsets = cudf::test::fixed_width_column_wrapper<cudf::size_type>({ 0, 1 });
+
+    EXPECT_THROW(cuspatial::directed_hausdorff_distance(x, y, space_offsets), cuspatial::logic_error);
+}
+
+TYPED_TEST(HausdorffTest, FromPython)
 {
   using T = TypeParam;
 
-  auto x      = cudf::test::fixed_width_column_wrapper<T>({0});
-  auto y      = cudf::test::fixed_width_column_wrapper<T>({0});
-  auto spaces = cudf::test::fixed_width_column_wrapper<cudf::size_type>({0});
+    auto x = cudf::test::fixed_width_column_wrapper<T>({ 0.0, 1.0, 2.0, 3.0, 1.0, 3.0, 5.0, 6.0, 5.0, 4.0, 7.0, 4.0 });
+    auto y = cudf::test::fixed_width_column_wrapper<T>({ 1.0, 2.0, 3.0, 5.0, 7.0, 0.0, 2.0, 3.0, 6.0, 1.0, 3.0, 6.0 });
+    auto space_offsets = cudf::test::fixed_width_column_wrapper<cudf::size_type>({ 0, 5, 9 });
 
-  // ideally this would throw, but we don't have a good way to catch the zero length.
-  EXPECT_NO_THROW(cuspatial::directed_hausdorff_distance(x, y, spaces));
-}
->>>>>>> de1a2fb2
+    // auto expected = cudf::test::fixed_width_column_wrapper<T>({});
+    auto expected = cudf::test::fixed_width_column_wrapper<T>({
+        0.0000000000000000, 3.6055512754639896, 4.4721359549995796,
+        4.1231056256176606, 0.0000000000000000, 1.4142135623730951,
+        4.0000000000000000, 1.4142135623730951, 0.0000000000000000,
+    });
+
+    auto actual = cuspatial::directed_hausdorff_distance(x, y, space_offsets);
+
+    expect_columns_equal(expected, actual->view(), true);
+}