cmake_minimum_required(VERSION 3.12 FATAL_ERROR)

project(CUSPATIAL_BENCHMARKS LANGUAGES C CXX CUDA)

if(NOT CMAKE_CUDA_COMPILER)
  message(SEND_ERROR "CMake cannot locate a CUDA compiler")
endif()

###################################################################################################
# - common test utils -----------------------------------------------------------------------------

find_library(CUDFTESTUTIL_LIBRARY "libcudftestutil.a"
             HINTS "$ENV{CUDF_ROOT}/lib")

message(STATUS "CUDFTESTUTIL: CUDFTESTUTIL_LIBRARY set to ${CUDFTESTUTIL_LIBRARY}")
message(STATUS "CUDFTESTUTIL: CUDF_TEST_INCLUDE set to ${CUDF_TEST_INCLUDE}")

add_library(cudftestutil STATIC IMPORTED ${CUDFTESTUTIL_LIBRARY})
if (CUDF_TEST_INCLUDE AND CUDFTESTUTIL_LIBRARY)
    set_target_properties(cudftestutil PROPERTIES IMPORTED_LOCATION ${CUDFTESTUTIL_LIBRARY})
endif (CUDF_TEST_INCLUDE AND CUDFTESTUTIL_LIBRARY)

###################################################################################################
# - compiler function -----------------------------------------------------------------------------

function(ConfigureBench CMAKE_BENCH_NAME CMAKE_BENCH_SRC)
    add_executable(${CMAKE_BENCH_NAME}
                   ${CMAKE_BENCH_SRC}
                   "${CMAKE_CURRENT_SOURCE_DIR}/synchronization/synchronization.cpp")
    set_target_properties(${CMAKE_BENCH_NAME} PROPERTIES POSITION_INDEPENDENT_CODE ON)
    target_link_libraries(${CMAKE_BENCH_NAME} benchmark benchmark_main pthread cuspatial cudf
                          cudftestutil rmm cudart cuda "${ARROW_LIB}" ${ZLIB_LIBRARIES} NVCategory
                          NVStrings nvrtc gdal)
    set_target_properties(${CMAKE_BENCH_NAME} PROPERTIES
                            RUNTIME_OUTPUT_DIRECTORY "${CMAKE_BINARY_DIR}/gbenchmarks")
endfunction(ConfigureBench)

###################################################################################################
# - include paths ---------------------------------------------------------------------------------

include_directories("${CMAKE_CUDA_TOOLKIT_INCLUDE_DIRECTORIES}"
                    "${CMAKE_BINARY_DIR}/include"
                    "${CMAKE_SOURCE_DIR}/include"
                    "${CMAKE_SOURCE_DIR}"
                    "${CMAKE_SOURCE_DIR}/src"
                    "${CMAKE_SOURCE_DIR}/../thirdparty/cub"
                    "${CMAKE_SOURCE_DIR}/../thirdparty/dlpack/include"
                    "${CMAKE_SOURCE_DIR}/../thirdparty/jitify"
                    "${CMAKE_SOURCE_DIR}/../thirdparty/libcudacxx/include"
                    "${GTEST_INCLUDE_DIR}"
                    "${GBENCH_INCLUDE_DIR}"
                    "${RMM_INCLUDE}"
                    "${CUDF_INCLUDE}"
                    "${CUDF_SRC_INCLUDE}"
                    "${CUDF_TEST_INCLUDE}"
                    "${CUB_INCLUDE}"
                    "${CMAKE_CURRENT_SOURCE_DIR}")

###################################################################################################
# - library paths ---------------------------------------------------------------------------------

link_directories("${CMAKE_CUDA_IMPLICIT_LINK_DIRECTORIES}" # CMAKE_CUDA_IMPLICIT_LINK_DIRECTORIES is an undocumented/unsupported variable containing the link directories for nvcc
                 "${CMAKE_BINARY_DIR}/lib"
                 "${CMAKE_BINARY_DIR}"
                 "${GDAL_LIBRARIES}"
                 "${CONDA_LINK_DIRS}"
                 "${GTEST_LIBRARY_DIR}"
                 "${GBENCH_LIBRARY_DIR}"
                 "${RMM_LIBRARY}"
                 "${CUDF_LIBRARY}"
<<<<<<< HEAD
                 "${CUSPATIAL_LIBRARY}")

###################################################################################################
# - test benchmark --------------------------------------------------------------------------------

set(TEST_BENCH_SRC
    "${CMAKE_CURRENT_SOURCE_DIR}/test/test_benchmark.cpp")

ConfigureBench(TEST_BENCH "${TEST_BENCH_SRC}")

set(HAUSDORFF_BENCH_SRC
    "${CMAKE_CURRENT_SOURCE_DIR}/hausdorff_benchmark.cpp")

ConfigureBench(HAUSDORFF_BENCH "${HAUSDORFF_BENCH_SRC}")
=======
                 "${CUSPATIAL_LIBRARY}")
>>>>>>> de1a2fb2
<|MERGE_RESOLUTION|>--- conflicted
+++ resolved
@@ -68,21 +68,12 @@
                  "${GBENCH_LIBRARY_DIR}"
                  "${RMM_LIBRARY}"
                  "${CUDF_LIBRARY}"
-<<<<<<< HEAD
                  "${CUSPATIAL_LIBRARY}")
 
 ###################################################################################################
-# - test benchmark --------------------------------------------------------------------------------
-
-set(TEST_BENCH_SRC
-    "${CMAKE_CURRENT_SOURCE_DIR}/test/test_benchmark.cpp")
-
-ConfigureBench(TEST_BENCH "${TEST_BENCH_SRC}")
+# - hausdorff benchmark ---------------------------------------------------------------------------
 
 set(HAUSDORFF_BENCH_SRC
     "${CMAKE_CURRENT_SOURCE_DIR}/hausdorff_benchmark.cpp")
 
-ConfigureBench(HAUSDORFF_BENCH "${HAUSDORFF_BENCH_SRC}")
-=======
-                 "${CUSPATIAL_LIBRARY}")
->>>>>>> de1a2fb2
+ConfigureBench(HAUSDORFF_BENCH "${HAUSDORFF_BENCH_SRC}")