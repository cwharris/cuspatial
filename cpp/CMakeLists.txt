#=============================================================================
# Copyright (c) 2018-2019, NVIDIA CORPORATION.
#
# Licensed under the Apache License, Version 2.0 (the "License");
# you may not use this file except in compliance with the License.
# You may obtain a copy of the License at
#
#     http://www.apache.org/licenses/LICENSE-2.0
#
# Unless required by applicable law or agreed to in writing, software
# distributed under the License is distributed on an "AS IS" BASIS,
# WITHOUT WARRANTIES OR CONDITIONS OF ANY KIND, either express or implied.
# See the License for the specific language governing permissions and
# limitations under the License.
#=============================================================================
cmake_minimum_required(VERSION 3.12 FATAL_ERROR)

project(CUDA_SPATIAL VERSION 0.14.0 LANGUAGES C CXX CUDA)

if(NOT CMAKE_CUDA_COMPILER)
  message(SEND_ERROR "CMake cannot locate a CUDA compiler")
endif()

###################################################################################################
# - build type ------------------------------------------------------------------------------------

# Set a default build type if none was specified
set(DEFAULT_BUILD_TYPE "Release")

if(NOT CMAKE_BUILD_TYPE AND NOT CMAKE_CONFIGURATION_TYPES)
  message(STATUS "Setting build type to '${DEFAULT_BUILD_TYPE}' since none specified.")
  set(CMAKE_BUILD_TYPE "${DEFAULT_BUILD_TYPE}" CACHE
      STRING "Choose the type of build." FORCE)
  # Set the possible values of build type for cmake-gui
  set_property(CACHE CMAKE_BUILD_TYPE PROPERTY STRINGS
    "Debug" "Release" "MinSizeRel" "RelWithDebInfo")
endif()

###################################################################################################
# - compiler options ------------------------------------------------------------------------------

set(CMAKE_CXX_STANDARD 14)
set(CMAKE_C_COMPILER $ENV{CC})
set(CMAKE_CXX_COMPILER $ENV{CXX})
set(CMAKE_CXX_STANDARD_REQUIRED ON)

set(CMAKE_CUDA_STANDARD 14)
set(CMAKE_CUDA_STANDARD_REQUIRED ON)

if(CMAKE_COMPILER_IS_GNUCXX)
    set(CMAKE_CXX_FLAGS "${CMAKE_CXX_FLAGS} -Werror -Wno-error=deprecated-declarations")

    # Suppress parentheses warning which causes gmock to fail
    set(CMAKE_CUDA_FLAGS "${CMAKE_CUDA_FLAGS} -Xcompiler -Wno-parentheses")

    option(CMAKE_CXX11_ABI "Enable the GLIBCXX11 ABI" ON)
    if(CMAKE_CXX11_ABI)
        message(STATUS "CUSPATIAL: Enabling the GLIBCXX11 ABI")
    else()
        message(STATUS "CUSPATIAL: Disabling the GLIBCXX11 ABI")
        set(CMAKE_C_FLAGS "${CMAKE_C_FLAGS} -D_GLIBCXX_USE_CXX11_ABI=0")
        set(CMAKE_CXX_FLAGS "${CMAKE_CXX_FLAGS} -D_GLIBCXX_USE_CXX11_ABI=0")
        set(CMAKE_CUDA_FLAGS "${CMAKE_CUDA_FLAGS} -Xcompiler -D_GLIBCXX_USE_CXX11_ABI=0")
    endif(CMAKE_CXX11_ABI)
endif(CMAKE_COMPILER_IS_GNUCXX)

if(CMAKE_CUDA_COMPILER_VERSION)
  # Compute the version. from  CMAKE_CUDA_COMPILER_VERSION
  string(REGEX REPLACE "([0-9]+)\\.([0-9]+).*" "\\1" CUDA_VERSION_MAJOR ${CMAKE_CUDA_COMPILER_VERSION})
  string(REGEX REPLACE "([0-9]+)\\.([0-9]+).*" "\\2" CUDA_VERSION_MINOR ${CMAKE_CUDA_COMPILER_VERSION})
  set(CUDA_VERSION "${CUDA_VERSION_MAJOR}.${CUDA_VERSION_MINOR}" CACHE STRING "Version of CUDA as computed from nvcc.")
  mark_as_advanced(CUDA_VERSION)
endif()

message(STATUS "CUDA_VERSION_MAJOR: ${CUDA_VERSION_MAJOR}")
message(STATUS "CUDA_VERSION_MINOR: ${CUDA_VERSION_MINOR}")
message(STATUS "CUDA_VERSION: ${CUDA_VERSION}")

# Always set this convenience variable
set(CUDA_VERSION_STRING "${CUDA_VERSION}")

# Auto-detect available GPU compute architectures
set(GPU_ARCHS "ALL" CACHE STRING
  "List of GPU architectures (semicolon-separated) to be compiled for. Pass 'ALL' if you want to compile for all supported GPU architectures. Empty string means to auto-detect the GPUs on the current system")

if("${GPU_ARCHS}" STREQUAL "")
  include(cmake/EvalGpuArchs.cmake)
  evaluate_gpu_archs(GPU_ARCHS)
endif()

if("${GPU_ARCHS}" STREQUAL "ALL")
  set(GPU_ARCHS "60")
  if((CUDA_VERSION_MAJOR EQUAL 9) OR (CUDA_VERSION_MAJOR GREATER 9))
    set(GPU_ARCHS "${GPU_ARCHS};70")
  endif()
  if((CUDA_VERSION_MAJOR EQUAL 10) OR (CUDA_VERSION_MAJOR GREATER 10))
    set(GPU_ARCHS "${GPU_ARCHS};75")
  endif()
endif()
message("GPU_ARCHS = ${GPU_ARCHS}")

foreach(arch ${GPU_ARCHS})
  set(CMAKE_CUDA_FLAGS "${CMAKE_CUDA_FLAGS} -gencode=arch=compute_${arch},code=sm_${arch}")
endforeach()

list(GET GPU_ARCHS -1 ptx)
set(CMAKE_CUDA_FLAGS "${CMAKE_CUDA_FLAGS} -gencode=arch=compute_${ptx},code=compute_${ptx}")

set(CMAKE_CUDA_FLAGS "${CMAKE_CUDA_FLAGS} --expt-extended-lambda --expt-relaxed-constexpr")

# set warnings as errors
# TODO: remove `no-maybe-unitialized` used to suppress warnings in rmm::exec_policy
set(CMAKE_CUDA_FLAGS "${CMAKE_CUDA_FLAGS} -Werror=cross-execution-space-call -Xcompiler -Wall,-Werror,-Wno-error=deprecated-declarations")

# Option to enable line info in CUDA device compilation to allow introspection when profiling / memchecking
option(CMAKE_CUDA_LINEINFO "Enable the -lineinfo option for nvcc (useful for cuda-memcheck / profiler" OFF)
if (CMAKE_CUDA_LINEINFO)
    set(CMAKE_CUDA_FLAGS "${CMAKE_CUDA_FLAGS} -lineinfo")
endif(CMAKE_CUDA_LINEINFO)

# Debug options
if(CMAKE_BUILD_TYPE MATCHES Debug)
    message(STATUS "Building with debugging flags")
    set(CMAKE_CUDA_FLAGS "${CMAKE_CUDA_FLAGS} -G -Xcompiler -rdynamic")
endif(CMAKE_BUILD_TYPE MATCHES Debug)

# To apply RUNPATH to transitive dependencies (this is a temporary solution)
set(CMAKE_SHARED_LINKER_FLAGS "-Wl,--disable-new-dtags")
set(CMAKE_EXE_LINKER_FLAGS "-Wl,--disable-new-dtags")

option(BUILD_TESTS "Configure CMake to build tests" OFF)

option(BUILD_BENCHMARKS "Configure CMake to build (google) benchmarks" OFF)

###################################################################################################
# - cmake modules ---------------------------------------------------------------------------------

set(CMAKE_MODULE_PATH "${CMAKE_CURRENT_SOURCE_DIR}/cmake/Modules/" ${CMAKE_MODULE_PATH})

include(FeatureSummary)
include(CheckIncludeFiles)
include(CheckLibraryExists)

###################################################################################################
# - conda environment -----------------------------------------------------------------------------

if("$ENV{CONDA_BUILD}" STREQUAL "1")
    set(CMAKE_SYSTEM_PREFIX_PATH "$ENV{BUILD_PREFIX};$ENV{PREFIX};${CMAKE_SYSTEM_PREFIX_PATH}")
    set(CONDA_INCLUDE_DIRS "$ENV{BUILD_PREFIX}/include" "$ENV{PREFIX}/include")
    set(CONDA_LINK_DIRS "$ENV{BUILD_PREFIX}/lib" "$ENV{PREFIX}/lib")
    message(STATUS "Conda build detected, CMAKE_SYSTEM_PREFIX_PATH set to: ${CMAKE_SYSTEM_PREFIX_PATH}")
elseif(DEFINED ENV{CONDA_PREFIX})
    set(CMAKE_SYSTEM_PREFIX_PATH "$ENV{CONDA_PREFIX};${CMAKE_SYSTEM_PREFIX_PATH}")
    set(CONDA_INCLUDE_DIRS "$ENV{CONDA_PREFIX}/include")
    set(CONDA_LINK_DIRS "$ENV{CONDA_PREFIX}/lib")
    message(STATUS "Conda environment detected, CMAKE_SYSTEM_PREFIX_PATH set to: ${CMAKE_SYSTEM_PREFIX_PATH}")
endif("$ENV{CONDA_BUILD}" STREQUAL "1")

###################################################################################################
# - RMM -------------------------------------------------------------------------------------------

find_path(RMM_INCLUDE "rmm"
          HINTS "$ENV{RMM_ROOT}/include")

find_library(RMM_LIBRARY "rmm"
             HINTS "$ENV{RMM_ROOT}/lib")

message(STATUS "RMM: RMM_ROOT set to $ENV{RMM_ROOT}")
message(STATUS "RMM: RMM_LIBRARY set to ${RMM_LIBRARY}")
message(STATUS "RMM: RMM_INCLUDE set to ${RMM_INCLUDE}")

add_library(rmm SHARED IMPORTED ${RMM_LIBRARY})
if (RMM_INCLUDE AND RMM_LIBRARY)
    set_target_properties(rmm PROPERTIES IMPORTED_LOCATION ${RMM_LIBRARY})
endif (RMM_INCLUDE AND RMM_LIBRARY)

# - CUDF -------------------------------------------------------------------------------------------

find_path(CUDF_INCLUDE "cudf"
          HINTS "$ENV{CUDF_ROOT}/cpp/include")

find_library(CUDF_LIBRARY "cudf"
             HINTS "$ENV{CUDF_ROOT}/lib")

SET(CUDF_SRC_INCLUDE "$ENV{CUDF_HOME}/cpp/src")
SET(CUB_INCLUDE "$ENV{CUDF_HOME}/cpp/thirdparty/cub")
SET(JITIFY_INCLUDE "$ENV{CUDF_HOME}/cpp/thirdparty/jitify")
SET(CUDF_TEST_INCLUDE "$ENV{CUDF_HOME}/cpp/")

message(STATUS "CUDF: CUDF_HOME set to $ENV{CUDF_HOME}")
message(STATUS "CUDF: CUDF_LIBRARY set to ${CUDF_LIBRARY}")
message(STATUS "CUDF: CUDF_INCLUDE set to ${CUDF_INCLUDE}")
message(STATUS "CUDF SRC: CUDF_SRC_INCLUDE set to ${CUDF_SRC_INCLUDE}")
message(STATUS "CUDF: CUB_INCLUDE set to ${CUB_INCLUDE}")
message(STATUS "CUDF: JITIFY_INCLUDE set to ${JITIFY_INCLUDE}")
message(STATUS "CUDF: CUDF_TEST_INCLUDE set to ${CUDF_TEST_INCLUDE}")

add_library(cudf SHARED IMPORTED ${CUDF_LIBRARY})
if (CUDF_INCLUDE AND CUDF_LIBRARY)
    set_target_properties(cudf PROPERTIES IMPORTED_LOCATION ${CUDF_LIBRARY})
endif (CUDF_INCLUDE AND CUDF_LIBRARY)

###################################################################################################
# - NVStrings -------------------------------------------------------------------------------------

find_path(NVSTRINGS_INCLUDE "nvstrings"
          HINTS "$ENV{NVSTRINGS_ROOT}/include")

find_library(NVSTRINGS_LIBRARY "NVStrings"
             HINTS "$ENV{NVSTRINGS_ROOT}/lib")

find_library(NVCATEGORY_LIBRARY "NVCategory"
             HINTS "$ENV{NVSTRINGS_ROOT}/lib")

find_library(NVTEXT_LIBRARY "NVText"
             HINTS "$ENV{NVSTRINGS_ROOT}/lib")

message(STATUS "NVSTRINGS: NVSTRINGS_INCLUDE set to ${NVSTRINGS_INCLUDE}")
message(STATUS "NVSTRINGS: NVSTRINGS_LIBRARY set to ${NVSTRINGS_LIBRARY}")
message(STATUS "NVSTRINGS: NVCATEGORY_LIBRARY set to ${NVCATEGORY_LIBRARY}")
message(STATUS "NVSTRINGS: NVTEXT_LIBRARY set to ${NVTEXT_LIBRARY}")

add_library(NVStrings SHARED IMPORTED ${NVSTRINGS_LIBRARY})
if (NVSTRINGS_INCLUDE AND NVSTRINGS_LIBRARY)
    set_target_properties(NVStrings PROPERTIES IMPORTED_LOCATION ${NVSTRINGS_LIBRARY})
endif (NVSTRINGS_INCLUDE AND NVSTRINGS_LIBRARY)

add_library(NVCategory SHARED IMPORTED ${NVCATEGORY_LIBRARY})
if (NVSTRINGS_INCLUDE AND NVCATEGORY_LIBRARY)
    set_target_properties(NVCategory PROPERTIES IMPORTED_LOCATION ${NVCATEGORY_LIBRARY})
endif (NVSTRINGS_INCLUDE AND NVCATEGORY_LIBRARY)

add_library(NVText SHARED IMPORTED ${NVTEXT_LIBRARY})
if (NVSTRINGS_INCLUDE AND NVTEXT_LIBRARY)
    set_target_properties(NVText PROPERTIES IMPORTED_LOCATION ${NVTEXT_LIBRARY})
endif (NVSTRINGS_INCLUDE AND NVTEXT_LIBRARY)


# - find gdal -------------------------------------------------------------------------------------

find_package(GDAL REQUIRED)

message(STATUS "GDAL: GDAL_LIBRARIES set to ${GDAL_LIBRARIES}")
message(STATUS "GDAL: GDAL_INCLUDE_DIRS set to ${GDAL_INCLUDE_DIRS}")

if(NOT GDAL_FOUND)
    message(FATAL_ERROR "GDAL not found, please check your settings.")
endif(NOT GDAL_FOUND)

###################################################################################################
# - add gtest -------------------------------------------------------------------------------------

if(BUILD_TESTS)
    include(CTest)
    include(ConfigureGoogleTest)

    if(GTEST_FOUND)
        message(STATUS "Google C++ Testing Framework (Google Test) found in ${GTEST_ROOT}")
        include_directories(${GTEST_INCLUDE_DIR})
        add_subdirectory(${CMAKE_SOURCE_DIR}/tests)
    else()
        message(AUTHOR_WARNING "Google C++ Testing Framework (Google Test) not found: automated tests are disabled.")
    endif(GTEST_FOUND)
endif(BUILD_TESTS)

###################################################################################################
# - add google benchmark --------------------------------------------------------------------------

if(BUILD_BENCHMARKS)

  include(ConfigureGoogleBenchmark)

  if(GBENCH_FOUND)
    message(STATUS "Google C++ Benchmarking Framework (Google Benchmark) found in ${GBENCH_ROOT}")
    include_directories(${GBENCH_INCLUDE_DIR})
    # TODO: Uncomment this when benchmarks folder exists
    # add_subdirectory(${CMAKE_SOURCE_DIR}/benchmarks)
  else()
    message(AUTHOR_WARNING "Google C++ Benchmarking Framework (Google Benchmark) not found: automated tests are disabled.")
  endif(GBENCH_FOUND)

endif(BUILD_BENCHMARKS)

###################################################################################################
# - include paths ---------------------------------------------------------------------------------

if(CMAKE_CUDA_TOOLKIT_INCLUDE_DIRECTORIES)
	include_directories("${CMAKE_CUDA_TOOLKIT_INCLUDE_DIRECTORIES}")
endif(CMAKE_CUDA_TOOLKIT_INCLUDE_DIRECTORIES)

include_directories("${CMAKE_BINARY_DIR}/include"
                    "${CMAKE_SOURCE_DIR}/include"
                    "${CMAKE_SOURCE_DIR}/src"
                    "${CMAKE_SOURCE_DIR}/../thirdparty/cub"
                    "${CMAKE_SOURCE_DIR}/../thirdparty/libcudacxx/include"
                    "${GDAL_INCLUDE_DIRS}"
                    "${RMM_INCLUDE}"
                    "${CUDF_SRC_INCLUDE}"
                    "${CUDF_INCLUDE}"
                    "${CUB_INCLUDE}"
                    "${JITIFY_INCLUDE}")

if(CONDA_INCLUDE_DIRS)
    include_directories("${CONDA_INCLUDE_DIRS}")
endif(CONDA_INCLUDE_DIRS)

###################################################################################################
# - library paths ---------------------------------------------------------------------------------

link_directories("${CMAKE_CUDA_IMPLICIT_LINK_DIRECTORIES}" # CMAKE_CUDA_IMPLICIT_LINK_DIRECTORIES is an undocumented/unsupported variable containing the link directories for nvcc
                 "${CMAKE_BINARY_DIR}/lib"
                 "${FLATBUFFERS_LIBRARY_DIR}"
                 "${GDAL_LIBRARIES}"
                 "${GTEST_LIBRARY_DIR}"
                 "${RMM_LIBRARY}"
                 "${CUDF_LIBRARY}")

if(CONDA_LINK_DIRS)
    link_directories("${CONDA_LINK_DIRS}")
endif(CONDA_LINK_DIRS)

###################################################################################################
# - library targets -------------------------------------------------------------------------------

add_library(cuspatial SHARED
            src/interpolate/cubic_spline.cu
            src/io/shp/polygon_shapefile_reader.cpp
            src/io/shp/polygon_shapefile_reader.cu
            src/io/soa/polygon_soa_reader.cu
            src/io/soa/point_soa_reader.cu
            src/io/soa/uint32_soa_reader.cu
            src/io/soa/timestamp_soa_reader.cu
            src/query/spatial_window_points.cu
            src/spatial/point_in_polygon.cu
            src/spatial/haversine.cu
<<<<<<< HEAD
            src/spatial/legacy/hausdorff.cu
            src/spatial/lonlat_to_coordinate.cu
=======
            src/spatial/hausdorff.cu
            src/spatial/legacy/lonlat_to_coordinate.cu
>>>>>>> 346e3a38
            src/trajectory/legacy/trajectory_spatial_bound.cu
            src/trajectory/legacy/trajectory_distance_speed.cu
            src/trajectory/legacy/derive_trajectories.cu
            src/trajectory/legacy/subset_trajectories.cu
            src/utility/utility.cpp)

#Override RPATH for cuspatial
SET_TARGET_PROPERTIES(cuspatial PROPERTIES BUILD_RPATH "\$ORIGIN")

###################################################################################################
# - build options ---------------------------------------------------------------------------------

option(USE_NVTX "Build with NVTX support" ON)
if(USE_NVTX)
    message(STATUS "Using Nvidia Tools Extension")
    find_library(NVTX_LIBRARY nvToolsExt PATH ${CMAKE_CUDA_IMPLICIT_LINK_DIRECTORIES})
    target_link_libraries(cuspatial ${NVTX_LIBRARY})
    set(CMAKE_CXX_FLAGS "${CMAKE_CXX_FLAGS} -DUSE_NVTX")
endif(USE_NVTX)


###################################################################################################
# - link libraries --------------------------------------------------------------------------------

target_link_libraries(cuspatial cudf rmm cudart cuda cusparse nvrtc gdal)


###################################################################################################
# - install targets -------------------------------------------------------------------------------

install(TARGETS cuspatial
        DESTINATION lib)

install(DIRECTORY ${CMAKE_CURRENT_SOURCE_DIR}/include/cuspatial
        DESTINATION include)<|MERGE_RESOLUTION|>--- conflicted
+++ resolved
@@ -333,13 +333,8 @@
             src/query/spatial_window_points.cu
             src/spatial/point_in_polygon.cu
             src/spatial/haversine.cu
-<<<<<<< HEAD
             src/spatial/legacy/hausdorff.cu
-            src/spatial/lonlat_to_coordinate.cu
-=======
-            src/spatial/hausdorff.cu
             src/spatial/legacy/lonlat_to_coordinate.cu
->>>>>>> 346e3a38
             src/trajectory/legacy/trajectory_spatial_bound.cu
             src/trajectory/legacy/trajectory_distance_speed.cu
             src/trajectory/legacy/derive_trajectories.cu
