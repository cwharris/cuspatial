--- conflicted
+++ resolved
@@ -278,11 +278,8 @@
 # - library targets -------------------------------------------------------------------------------
 
 add_library(cuspatial SHARED
-<<<<<<< HEAD
-            src/join/quadtree_polygon_filtering.cu
-=======
+            src/join/quadtree_poly_filtering.cu
             src/spatial/polyline_bounding_box.cu
->>>>>>> 01873d5a
             src/spatial/polygon_bounding_box.cu
             src/indexing/point_quadtree.cu
             src/interpolate/cubic_spline.cu
