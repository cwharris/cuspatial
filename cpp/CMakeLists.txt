--- conflicted
+++ resolved
@@ -326,13 +326,10 @@
 # - library targets -------------------------------------------------------------------------------
 
 add_library(cuspatial SHARED
-<<<<<<< HEAD
+            src/join/p2p_nn_refine.cu
             src/join/pip_refine.cu
-            src/join/quadtree_polygon_filtering.cu
-=======
             src/join/quadtree_poly_filtering.cu
             src/spatial/polyline_bounding_box.cu
->>>>>>> 74b64b66
             src/spatial/polygon_bounding_box.cu
             src/indexing/point_quadtree.cu
             src/interpolate/cubic_spline.cu
