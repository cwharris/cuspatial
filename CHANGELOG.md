# cuSpatial 0.14.0 (Date TBD)

## New Features

## Improvements

- PR #147 Update Conda/CMake configs to match other RAPIDS projects
- PR #163 Fix cudf legacy Cython imports/cimports
- PR #166 Move trajectory.hpp files to legacy
- PR #167 Align utility.hpp with libcudf style
- PR #173 Move hausdorff.hpp files to legacy
- PR #172 Move coordinate_transform.hpp files to legacy
<<<<<<< HEAD
- PR #171 Update trajectory.hpp to libcudf++
=======
- PR #170 Update coordinate_transform.hpp to libcudf++
>>>>>>> 2a14919e

## Bug Fixes

- PR #141 Fix dangling exec_policy pointer and invalid num_ring argument.
- PR #169 Fix shapefile reader compilation with GCC 7.x / CUDA 10.2
- PR #178 Fix broken haversine tests introduced by upstream CUDF PRs.
- PR #175 Address RMM API changes by eliminating the use of the RMM_API


# cuSpatial 0.13.0 (31 Mar 2020)

## New Features

- PR #126 Create and build cuSpatial Docs 
- PR #130 Add cubic spline fit and interpolation

## Improvements

- PR #128 Use RMM's `DeviceBuffer` for Python allocations
- PR #142 Disable deprecation warnings by default
- PR #138 Update Build instructions in the README

## Bug Fixes

- PR #123 Update references to error utils after libcudf changes
- PR #136 Remove build erroring for deprecation warnings


# cuSpatial 0.12.0 (04 Feb 2020)

## New Features

## Improvements

- PR #109 Update OPS codeowners group name
- PR #113 Support libcudf++

## Bug Fixes

- PR #116 Fix API issue with shapefile reader


# cuSpatial 0.11.0 (11 Dec 2019)

## New Features

- PR #86 Add Shapefile reader for polygons
- PR #92 Python bindings for shapefile reader

## Improvements

- PR #104 Remove unused CUDA conda labels

## Bug Fixes

- PR #94 Add legacy headers as cudf migrates
- PR #98 Updates to accommodate cudf refactoring
- PR #103 Update the include paths for cuda_utils


# cuSpatial 0.10.0 (16 Oct 2019)

## New Features

- PR #7 Initial code
- PR #18 Python initial unit tests and bindings
- PR #32 Python API first pass
- PR #37 Python __init__.py package design
- PR #38 Add __init__.py empties to resolve issue with PYTHONPATH
- PR #25 Add gpuCI integration

## Improvements

- PR #31 Add Github CODEOWNERS
- PR #39 Add cython headers to install, python / cmake packaging cleanup
- PR #41 Python and Cython style cleanup, pre-commit hook
- PR #44 Update all demos with Python API
- PR #45 Improve documentation in haversine and point in polygon
- PR #50 Validate that distance and speed work with all datetimes
- PR #58 Hausdorff distance returns a DataFrame, and better docs.
- PR #61 Point-in-polygon DataFrame output
- PR #59 Improve detail of point in polygon docs
- PR #64 Use YYMMDD tag in nightly build
- PR #68 Use YYMMDD tag in nightly build of cuspatial python
- PR #97 Drop `cython` from run requirements
- PR #82 Added update-version.sh
- PR #86 Add Shapefile reader for polygons

## Bug Fixes

- PR #16 `cuspatial::subset_trajectory_id()` test improvements and bug fixes
- PR #17 Update issue / PR templates
- PR #23 Fix cudf Cython imports
- PR #24 `cuspatial::derive_trajectories()` test improvements and bug fixes
- PR #33 `cuspatial::trajectory_distance_and_speed()` test improvements and bug fixes
- PR #49 Docstring for haversine and argument ordering was backwards
- PR #66 added missing header in tests
- PR #70 Require width parameterization of bitmap to binary conversion<|MERGE_RESOLUTION|>--- conflicted
+++ resolved
@@ -10,11 +10,8 @@
 - PR #167 Align utility.hpp with libcudf style
 - PR #173 Move hausdorff.hpp files to legacy
 - PR #172 Move coordinate_transform.hpp files to legacy
-<<<<<<< HEAD
+- PR #170 Update coordinate_transform.hpp to libcudf++
 - PR #171 Update trajectory.hpp to libcudf++
-=======
-- PR #170 Update coordinate_transform.hpp to libcudf++
->>>>>>> 2a14919e
 
 ## Bug Fixes
 
