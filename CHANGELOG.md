--- conflicted
+++ resolved
@@ -25,11 +25,8 @@
 - PR #197 Move query.hpp files to legacy
 - PR #198 Port spatial_window queries to libcudf++
 - PR #192 Update point_in_polygon.hpp to libcudf++
-<<<<<<< HEAD
+- PR #201 Update trajectory cython to libcudf++
 - PR #200 Update shapefile_readers.hpp to libcudf++
-=======
-- PR #201 Update trajectory cython to libcudf++
->>>>>>> 1d410485
 
 ## Bug Fixes
 
