--- conflicted
+++ resolved
@@ -26,11 +26,8 @@
 - PR #198 Port spatial_window queries to libcudf++
 - PR #192 Update point_in_polygon.hpp to libcudf++
 - PR #201 Update trajectory cython to libcudf++
-<<<<<<< HEAD
+- PR #189 Update haversine.hpp files to libcudf++
 - PR #200 Update shapefile_readers.hpp to libcudf++
-=======
-- PR #189 Update haversine.hpp files to libcudf++
->>>>>>> 1f943745
 
 ## Bug Fixes
 
