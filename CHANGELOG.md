# cuSpatial 0.15.0 (Date TBD)

## New Features

## Improvements
- PR #237 Remove nvstrings references from CMakeLists.txt
<<<<<<< HEAD
- PR #239 Add docs build script
=======
- PR #238 Fix library and include paths in CMakeLists.txt and setup.py
- PR #240 Remove deprecated RMM header references.
>>>>>>> 2aec2af0

## Bug Fixes

# cuSpatial 0.14.0 (Date TBD)

## New Features

- PR #143 Support constructing quadtrees on point data
- PR #182 Local gpuCI build script
- PR #145 Support computing polygon and polyline bounding boxes
- PR #208 NYC Taxi Years Correlation Notebook (thanks @taureandyernv)

## Improvements

- PR #147 Update Conda/CMake configs to match other RAPIDS projects
- PR #163 Fix cudf legacy Cython imports/cimports
- PR #166 Move trajectory.hpp files to legacy
- PR #167 Align utility.hpp with libcudf style
- PR #171 Update trajectory.hpp to libcudf++
- PR #173 Move hausdorff.hpp files to legacy
- PR #172 Move coordinate_transform.hpp files to legacy
- PR #170 Update coordinate_transform.hpp to libcudf++
- PR #174 Update hausdorff.hpp to libcudf++
- PR #183 Add libcuspatial benchmark scaffolding
- PR #186 Move haversine.hpp files to legacy
- PR #194 Add .clang-format & format all files
- PR #190 Port coordinate_transform.hpp cython files
- PR #191 Move point_in_polygon.hpp files to legacy
- PR #193 Move shapefile_readers.hpp files to legacy
- PR #196 Move utilities/utilities.hpp to legacy
- PR #195 Fix PIP docs
- PR #197 Move query.hpp files to legacy
- PR #198 Port spatial_window queries to libcudf++
- PR #192 Update point_in_polygon.hpp to libcudf++
- PR #201 Update trajectory cython to libcudf++
- PR #189 Update haversine.hpp files to libcudf++
- PR #200 Update shapefile_readers.hpp to libcudf++
- PR #203 Port point_in_polygon.hpp cython files
- PR #202 Update haversine cython to libcudf++
- PR #204 Port shapefile_readers.hpp cython files
- PR #205 Port hausdorff.hpp cython to libcudf++
- PR #206 Remove legacy code.
- PR #214 Install gdal>=3.0.2 in build.sh
- PR #222 Fix potential thrust launch failure in quadtree building
- PR #221 Add python methods to api.rst, fix formatting
- PR #228 Fix polygon and polyline docstrings

## Bug Fixes

- PR #141 Fix dangling exec_policy pointer and invalid num_ring argument.
- PR #169 Fix shapefile reader compilation with GCC 7.x / CUDA 10.2
- PR #178 Fix broken haversine tests introduced by upstream CUDF PRs.
- PR #175 Address RMM API changes by eliminating the use of the RMM_API
- PR #199 Fix coordinate transform tests
- PR #212 Rename calls to cudf::experimental namespace to cudf::
- PR #215 Replace legacy RMM calls
- PR #218 Fix benchmark build by removing test_benchmark.cpp
- PR #232 Fix conda dependencies

# cuSpatial 0.13.0 (31 Mar 2020)

## New Features

- PR #126 Create and build cuSpatial Docs 
- PR #130 Add cubic spline fit and interpolation

## Improvements

- PR #128 Use RMM's `DeviceBuffer` for Python allocations
- PR #142 Disable deprecation warnings by default
- PR #138 Update Build instructions in the README

## Bug Fixes

- PR #123 Update references to error utils after libcudf changes
- PR #136 Remove build erroring for deprecation warnings


# cuSpatial 0.12.0 (04 Feb 2020)

## New Features

## Improvements

- PR #109 Update OPS codeowners group name
- PR #113 Support libcudf++

## Bug Fixes

- PR #116 Fix API issue with shapefile reader


# cuSpatial 0.11.0 (11 Dec 2019)

## New Features

- PR #86 Add Shapefile reader for polygons
- PR #92 Python bindings for shapefile reader

## Improvements

- PR #104 Remove unused CUDA conda labels

## Bug Fixes

- PR #94 Add legacy headers as cudf migrates
- PR #98 Updates to accommodate cudf refactoring
- PR #103 Update the include paths for cuda_utils


# cuSpatial 0.10.0 (16 Oct 2019)

## New Features

- PR #7 Initial code
- PR #18 Python initial unit tests and bindings
- PR #32 Python API first pass
- PR #37 Python __init__.py package design
- PR #38 Add __init__.py empties to resolve issue with PYTHONPATH
- PR #25 Add gpuCI integration

## Improvements

- PR #31 Add Github CODEOWNERS
- PR #39 Add cython headers to install, python / cmake packaging cleanup
- PR #41 Python and Cython style cleanup, pre-commit hook
- PR #44 Update all demos with Python API
- PR #45 Improve documentation in haversine and point in polygon
- PR #50 Validate that distance and speed work with all datetimes
- PR #58 Hausdorff distance returns a DataFrame, and better docs.
- PR #61 Point-in-polygon DataFrame output
- PR #59 Improve detail of point in polygon docs
- PR #64 Use YYMMDD tag in nightly build
- PR #68 Use YYMMDD tag in nightly build of cuspatial python
- PR #97 Drop `cython` from run requirements
- PR #82 Added update-version.sh
- PR #86 Add Shapefile reader for polygons

## Bug Fixes

- PR #16 `cuspatial::subset_trajectory_id()` test improvements and bug fixes
- PR #17 Update issue / PR templates
- PR #23 Fix cudf Cython imports
- PR #24 `cuspatial::derive_trajectories()` test improvements and bug fixes
- PR #33 `cuspatial::trajectory_distance_and_speed()` test improvements and bug fixes
- PR #49 Docstring for haversine and argument ordering was backwards
- PR #66 added missing header in tests
- PR #70 Require width parameterization of bitmap to binary conversion<|MERGE_RESOLUTION|>--- conflicted
+++ resolved
@@ -4,12 +4,9 @@
 
 ## Improvements
 - PR #237 Remove nvstrings references from CMakeLists.txt
-<<<<<<< HEAD
 - PR #239 Add docs build script
-=======
 - PR #238 Fix library and include paths in CMakeLists.txt and setup.py
 - PR #240 Remove deprecated RMM header references.
->>>>>>> 2aec2af0
 
 ## Bug Fixes
 
