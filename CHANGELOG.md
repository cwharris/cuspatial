# cuSpatial 0.14.0 (Date TBD)

## New Features

- PR #182 Local gpuCI build script

## Improvements

- PR #147 Update Conda/CMake configs to match other RAPIDS projects
- PR #163 Fix cudf legacy Cython imports/cimports
- PR #166 Move trajectory.hpp files to legacy
- PR #167 Align utility.hpp with libcudf style
- PR #171 Update trajectory.hpp to libcudf++
- PR #173 Move hausdorff.hpp files to legacy
- PR #172 Move coordinate_transform.hpp files to legacy
- PR #170 Update coordinate_transform.hpp to libcudf++
- PR #176 Define new reader APIs and move soa_readers.hpp to legacy
- PR #183 Add libcuspatial benchmark scaffolding
- PR #186 Move haversine.hpp files to legacy
- PR #190 Port coordinate_transform.hpp cython files
- PR #191 Move point_in_polygon.hpp files to legacy
- PR #193 Move shapefile_readers.hpp files to legacy
- PR #196 Move utilities/utilities.hpp to legacy
- PR #195 Fix PIP docs
- PR #197 Move query.hpp files to legacy
<<<<<<< HEAD
- PR #176 Define new reader APIs and move soa_readers.hpp to legacy
- PR #174 Update hausdorff.hpp to libcudf++
=======
- PR #198 Port spatial_window queries to libcudf++
>>>>>>> bfe5b430

## Bug Fixes

- PR #141 Fix dangling exec_policy pointer and invalid num_ring argument.
- PR #169 Fix shapefile reader compilation with GCC 7.x / CUDA 10.2
- PR #178 Fix broken haversine tests introduced by upstream CUDF PRs.
- PR #175 Address RMM API changes by eliminating the use of the RMM_API
- PR #199 Fix coordinate transform tests


# cuSpatial 0.13.0 (31 Mar 2020)

## New Features

- PR #126 Create and build cuSpatial Docs 
- PR #130 Add cubic spline fit and interpolation

## Improvements

- PR #128 Use RMM's `DeviceBuffer` for Python allocations
- PR #142 Disable deprecation warnings by default
- PR #138 Update Build instructions in the README

## Bug Fixes

- PR #123 Update references to error utils after libcudf changes
- PR #136 Remove build erroring for deprecation warnings


# cuSpatial 0.12.0 (04 Feb 2020)

## New Features

## Improvements

- PR #109 Update OPS codeowners group name
- PR #113 Support libcudf++

## Bug Fixes

- PR #116 Fix API issue with shapefile reader


# cuSpatial 0.11.0 (11 Dec 2019)

## New Features

- PR #86 Add Shapefile reader for polygons
- PR #92 Python bindings for shapefile reader

## Improvements

- PR #104 Remove unused CUDA conda labels

## Bug Fixes

- PR #94 Add legacy headers as cudf migrates
- PR #98 Updates to accommodate cudf refactoring
- PR #103 Update the include paths for cuda_utils


# cuSpatial 0.10.0 (16 Oct 2019)

## New Features

- PR #7 Initial code
- PR #18 Python initial unit tests and bindings
- PR #32 Python API first pass
- PR #37 Python __init__.py package design
- PR #38 Add __init__.py empties to resolve issue with PYTHONPATH
- PR #25 Add gpuCI integration

## Improvements

- PR #31 Add Github CODEOWNERS
- PR #39 Add cython headers to install, python / cmake packaging cleanup
- PR #41 Python and Cython style cleanup, pre-commit hook
- PR #44 Update all demos with Python API
- PR #45 Improve documentation in haversine and point in polygon
- PR #50 Validate that distance and speed work with all datetimes
- PR #58 Hausdorff distance returns a DataFrame, and better docs.
- PR #61 Point-in-polygon DataFrame output
- PR #59 Improve detail of point in polygon docs
- PR #64 Use YYMMDD tag in nightly build
- PR #68 Use YYMMDD tag in nightly build of cuspatial python
- PR #97 Drop `cython` from run requirements
- PR #82 Added update-version.sh
- PR #86 Add Shapefile reader for polygons

## Bug Fixes

- PR #16 `cuspatial::subset_trajectory_id()` test improvements and bug fixes
- PR #17 Update issue / PR templates
- PR #23 Fix cudf Cython imports
- PR #24 `cuspatial::derive_trajectories()` test improvements and bug fixes
- PR #33 `cuspatial::trajectory_distance_and_speed()` test improvements and bug fixes
- PR #49 Docstring for haversine and argument ordering was backwards
- PR #66 added missing header in tests
- PR #70 Require width parameterization of bitmap to binary conversion<|MERGE_RESOLUTION|>--- conflicted
+++ resolved
@@ -14,6 +14,7 @@
 - PR #173 Move hausdorff.hpp files to legacy
 - PR #172 Move coordinate_transform.hpp files to legacy
 - PR #170 Update coordinate_transform.hpp to libcudf++
+- PR #174 Update hausdorff.hpp to libcudf++
 - PR #176 Define new reader APIs and move soa_readers.hpp to legacy
 - PR #183 Add libcuspatial benchmark scaffolding
 - PR #186 Move haversine.hpp files to legacy
@@ -23,12 +24,7 @@
 - PR #196 Move utilities/utilities.hpp to legacy
 - PR #195 Fix PIP docs
 - PR #197 Move query.hpp files to legacy
-<<<<<<< HEAD
-- PR #176 Define new reader APIs and move soa_readers.hpp to legacy
-- PR #174 Update hausdorff.hpp to libcudf++
-=======
 - PR #198 Port spatial_window queries to libcudf++
->>>>>>> bfe5b430
 
 ## Bug Fixes
 
