--- conflicted
+++ resolved
@@ -11,11 +11,8 @@
 - PR #173 Move hausdorff.hpp files to legacy
 - PR #172 Move coordinate_transform.hpp files to legacy
 - PR #170 Update coordinate_transform.hpp to libcudf++
-<<<<<<< HEAD
+- PR #183 Add libcuspatial benchmark scaffolding
 - PR #186 Move haversine.hpp files to legacy
-=======
-- PR #183 Add libcuspatial benchmark scaffolding
->>>>>>> 8990c6aa
 
 ## Bug Fixes
 
