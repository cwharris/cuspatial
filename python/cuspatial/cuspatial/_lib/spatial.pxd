# Copyright (c) 2019-2020, NVIDIA CORPORATION.

from cudf._lib.legacy.cudf cimport *
from libcpp.pair cimport pair

<<<<<<< HEAD
cdef extern from "legacy/point_in_polygon.hpp" namespace "cuspatial" nogil:
    cdef gdf_column point_in_polygon_bitmap(
        const gdf_column& pnt_x,
        const gdf_column& pnt_y,
        const gdf_column& ply_fpos,
        const gdf_column& ply_rpos,
        const gdf_column& ply_x,
        const gdf_column& ply_y
=======
cdef extern from "legacy/haversine.hpp" namespace "cuspatial" nogil:
    gdf_column haversine_distance(
        const gdf_column& x1,
        const gdf_column& y1,
        const gdf_column& x2,
        const gdf_column& y2
>>>>>>> f0515087
    ) except +

cdef extern from "legacy/hausdorff.hpp" namespace "cuspatial" nogil:
    gdf_column& directed_hausdorff_distance(
        const gdf_column& coor_x,
        const gdf_column& coor_y,
        const gdf_column& cnt
    ) except +

cdef extern from "legacy/query.hpp" namespace "cuspatial" nogil:
    cdef pair[gdf_column, gdf_column] spatial_window_points(
        const gdf_scalar& left,
        const gdf_scalar& bottom,
        const gdf_scalar& right,
        const gdf_scalar& top,
        const gdf_column& x,
        const gdf_column& y
    ) except +<|MERGE_RESOLUTION|>--- conflicted
+++ resolved
@@ -3,24 +3,6 @@
 from cudf._lib.legacy.cudf cimport *
 from libcpp.pair cimport pair
 
-<<<<<<< HEAD
-cdef extern from "legacy/point_in_polygon.hpp" namespace "cuspatial" nogil:
-    cdef gdf_column point_in_polygon_bitmap(
-        const gdf_column& pnt_x,
-        const gdf_column& pnt_y,
-        const gdf_column& ply_fpos,
-        const gdf_column& ply_rpos,
-        const gdf_column& ply_x,
-        const gdf_column& ply_y
-=======
-cdef extern from "legacy/haversine.hpp" namespace "cuspatial" nogil:
-    gdf_column haversine_distance(
-        const gdf_column& x1,
-        const gdf_column& y1,
-        const gdf_column& x2,
-        const gdf_column& y2
->>>>>>> f0515087
-    ) except +
 
 cdef extern from "legacy/hausdorff.hpp" namespace "cuspatial" nogil:
     gdf_column& directed_hausdorff_distance(
