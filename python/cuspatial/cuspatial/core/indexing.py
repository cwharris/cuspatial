# Copyright (c) 2020, NVIDIA CORPORATION.

import warnings

from cudf.core import DataFrame, Series
from cudf.core.column import as_column

from cuspatial._lib.quadtree import (
    quadtree_on_points as cpp_quadtree_on_points,
)
from cuspatial.utils.column_utils import normalize_point_columns


def quadtree_on_points(
    xs, ys, x_min, x_max, y_min, y_max, scale, max_depth, min_size
):
    """ Construct a quadtree from a set of points for a given area-of-interest
        bounding box.

    Parameters
    ----------
<<<<<<< HEAD
    xs
        Column of x-coordinates for each point
    ys
        Column of y-coordinates for each point
    x_min
        The lower-left x-coordinate of the area of interest bounding box
    x_max
        The upper-right x-coordinate of the area of interest bounding box
    y_min
        The lower-left y-coordinate of the area of interest bounding box
    y_max
        The upper-right y-coordinate of the area of interest bounding box
    scale
        Scale to apply to each point's distance from ``(x_min, y_min)``
    max_depth
        Maximum quadtree depth
    min_size
        Minimum number of points for a non-leaf quadtree node

    Returns
    -------
    result : tuple (cudf.Series, cudf.DataFrame)
        keys_to_points  : cudf.Series(dtype=np.int32)
            A column of sorted keys to original point indices
        quadtree        : cudf.DataFrame
            A complete quadtree for the set of input points

            key         : cudf.Series(dtype=np.int32)
                An int32 column of quadrant keys
            level       : cudf.Series(dtype=np.int8)
                An int8 column of quadtree levels
            is_node     : cudf.Series(dtype=np.bool_)
                A boolean column indicating whether the node is a leaf or not
            length      : cudf.Series(dtype=np.int32)
                If this is a non-leaf quadrant (i.e. ``is_node`` is ``True``),
                this column's value is the number of children in the non-leaf
                quadrant.

                Otherwise this column's value is the number of points
                contained in the leaf quadrant.
            offset      : cudf.Series(dtype=np.int32)
                If this is a non-leaf quadrant (i.e. ``is_node`` is ``True``),
                this column's value is the position of the non-leaf quadrant's
                first child.

                Otherwise this column's value is the position of the leaf
                quadrant's first point.

    Notes
    -----
    * Swaps ``min_x`` and ``max_x`` if ``min_x > max_x``
    * Swaps ``min_y`` and ``max_y`` if ``min_y > max_y``

    Examples
    --------

    An example of selecting the ``min_size`` and ``scale`` based on input::

        >>> np.random.seed(0)
        >>> points = cudf.DataFrame({
                "x": cudf.Series(np.random.normal(size=120)) * 500,
                "y": cudf.Series(np.random.normal(size=120)) * 500,
            })

        >>> max_depth = 3
        >>> min_size = 50
        >>> min_x, min_y, max_x, max_y = (points["x"].min(),
                                          points["y"].min(),
                                          points["x"].max(),
                                          points["y"].max())
        >>> scale = max(abs(max_x - min_x),
                        abs(max_y - min_y)) // (1 << max_depth)
        >>> print(
                "min_size:   " + str(min_size) + "\\n"
                "num_points: " + str(len(points)) + "\\n"
                "min_x:      " + str(min_x - scale) + "\\n"
                "min_y:      " + str(min_y - scale) + "\\n"
                "max_x:      " + str(max_x + scale) + "\\n"
                "max_y:      " + str(max_y + scale) + "\\n"
                "scale:      " + str(scale) + "\\n"
            )
        min_size:   50
        num_points: 120
        min_x:      -1577.4949079170394
        min_y:      -1412.7015761122134
        max_x:      1435.877311993804
        max_y:      1492.572387431971
        scale:      301.0

        >>> key_to_point, quadtree = cuspatial.quadtree_on_points(
                points["x"],    # x
                points["y"],    # y
                min_x - scale,  # min_x
                max_x + scale,  # max_x
                min_y - scale,  # min_y
                max_y + scale,  # max_y
                scale, max_depth, min_size
            )

        >>> print(quadtree)
            key  level  is_node  length  offset
        0     0      0    False      15       0
        1     1      0    False      27      15
        2     2      0    False      12      42
        3     3      0     True       4       8
        4     4      0    False       5     106
        5     6      0    False       6     111
        6     9      0    False       2     117
        7    12      0    False       1     119
        8    12      1    False      22      54
        9    13      1    False      18      76
        10   14      1    False       9      94
        11   15      1    False       3     103

        >>> print(key_to_point)
        0       63
        1       20
        2       33
        3       66
        4       19
            ...
        115    113
        116      3
        117     78
        118     98
        119     24
        Length: 120, dtype: int32
    """

    xs, ys = normalize_point_columns(as_column(xs), as_column(ys))

    key_to_point, quadtree = cpp_quadtree_on_points(
        xs,
        ys,
=======
    {params}
    quadtree  : DataFrame of key, level, is_quad, length, and offset columns
    """

    xs, ys = normalize_point_columns(as_column(xs), as_column(ys))
    x_min, x_max, y_min, y_max = (
>>>>>>> 340291ea
        min(x_min, x_max),
        max(x_min, x_max),
        min(y_min, y_max),
        max(y_min, y_max),
    )

    min_scale = max(x_max - x_min, y_max - y_min) / ((1 << max_depth) + 2)
    if scale < min_scale:
        warnings.warn(
            "scale {} is less than required minimum ".format(scale)
            + "scale {}. Clamping to minimum scale".format(min_scale)
        )

    points_order, quadtree = cpp_quadtree_on_points(
        xs,
        ys,
        x_min,
        x_max,
        y_min,
        y_max,
        max(scale, min_scale),
        max_depth,
        min_size,
    )
    return Series(key_to_point), DataFrame._from_table(quadtree)<|MERGE_RESOLUTION|>--- conflicted
+++ resolved
@@ -19,7 +19,6 @@
 
     Parameters
     ----------
-<<<<<<< HEAD
     xs
         Column of x-coordinates for each point
     ys
@@ -51,17 +50,17 @@
                 An int32 column of quadrant keys
             level       : cudf.Series(dtype=np.int8)
                 An int8 column of quadtree levels
-            is_node     : cudf.Series(dtype=np.bool_)
-                A boolean column indicating whether the node is a leaf or not
+            is_quad     : cudf.Series(dtype=np.bool_)
+                A boolean column indicating whether the node is a quad or leaf
             length      : cudf.Series(dtype=np.int32)
-                If this is a non-leaf quadrant (i.e. ``is_node`` is ``True``),
+                If this is a non-leaf quadrant (i.e. ``is_quad`` is ``True``),
                 this column's value is the number of children in the non-leaf
                 quadrant.
 
                 Otherwise this column's value is the number of points
                 contained in the leaf quadrant.
             offset      : cudf.Series(dtype=np.int32)
-                If this is a non-leaf quadrant (i.e. ``is_node`` is ``True``),
+                If this is a non-leaf quadrant (i.e. ``is_quad`` is ``True``),
                 this column's value is the position of the non-leaf quadrant's
                 first child.
 
@@ -90,37 +89,36 @@
                                           points["y"].min(),
                                           points["x"].max(),
                                           points["y"].max())
-        >>> scale = max(abs(max_x - min_x),
-                        abs(max_y - min_y)) // (1 << max_depth)
+        >>> scale = max(max_x - min_x, max_y - min_y) // (1 << max_depth)
         >>> print(
                 "min_size:   " + str(min_size) + "\\n"
                 "num_points: " + str(len(points)) + "\\n"
-                "min_x:      " + str(min_x - scale) + "\\n"
-                "min_y:      " + str(min_y - scale) + "\\n"
-                "max_x:      " + str(max_x + scale) + "\\n"
-                "max_y:      " + str(max_y + scale) + "\\n"
+                "min_x:      " + str(min_x) + "\\n"
+                "max_x:      " + str(max_x) + "\\n"
+                "min_y:      " + str(min_y) + "\\n"
+                "max_y:      " + str(max_y) + "\\n"
                 "scale:      " + str(scale) + "\\n"
             )
         min_size:   50
         num_points: 120
         min_x:      -1577.4949079170394
+        max_x:      1435.877311993804
         min_y:      -1412.7015761122134
-        max_x:      1435.877311993804
         max_y:      1492.572387431971
         scale:      301.0
 
         >>> key_to_point, quadtree = cuspatial.quadtree_on_points(
-                points["x"],    # x
-                points["y"],    # y
-                min_x - scale,  # min_x
-                max_x + scale,  # max_x
-                min_y - scale,  # min_y
-                max_y + scale,  # max_y
+                points["x"],
+                points["y"],
+                min_x,
+                max_x,
+                min_y,
+                max_y,
                 scale, max_depth, min_size
             )
 
         >>> print(quadtree)
-            key  level  is_node  length  offset
+            key  level  is_quad  length  offset
         0     0      0    False      15       0
         1     1      0    False      27      15
         2     2      0    False      12      42
@@ -150,18 +148,7 @@
     """
 
     xs, ys = normalize_point_columns(as_column(xs), as_column(ys))
-
-    key_to_point, quadtree = cpp_quadtree_on_points(
-        xs,
-        ys,
-=======
-    {params}
-    quadtree  : DataFrame of key, level, is_quad, length, and offset columns
-    """
-
-    xs, ys = normalize_point_columns(as_column(xs), as_column(ys))
     x_min, x_max, y_min, y_max = (
->>>>>>> 340291ea
         min(x_min, x_max),
         max(x_min, x_max),
         min(y_min, y_max),
@@ -175,7 +162,7 @@
             + "scale {}. Clamping to minimum scale".format(min_scale)
         )
 
-    points_order, quadtree = cpp_quadtree_on_points(
+    key_to_point, quadtree = cpp_quadtree_on_points(
         xs,
         ys,
         x_min,
