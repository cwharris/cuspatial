# Copyright (c) 2018, NVIDIA CORPORATION.

import os
import shutil
import sysconfig
from distutils.sysconfig import get_python_lib

import numpy as np
import versioneer
from Cython.Build import cythonize
from setuptools import find_packages, setup
from setuptools.extension import Extension

install_requires = ["numba", "cython"]
cython_files = ["cuspatial/_lib/**/*.pyx"]

CUDA_HOME = os.environ.get("CUDA_HOME", False)
if not CUDA_HOME:
    path_to_cuda_gdb = shutil.which("cuda-gdb")
    if path_to_cuda_gdb is None:
        raise OSError(
            "Could not locate CUDA. "
            "Please set the environment variable "
            "CUDA_HOME to the path to the CUDA installation "
            "and try again."
        )
    CUDA_HOME = os.path.dirname(os.path.dirname(path_to_cuda_gdb))

if not os.path.isdir(CUDA_HOME):
<<<<<<< HEAD
    raise OSError(
        "Invalid CUDA_HOME: " "directory does not exist: {CUDA_HOME}"
    )
=======
    raise OSError(f"Invalid CUDA_HOME: directory does not exist: {CUDA_HOME}")
>>>>>>> 83c730f5

cuda_include_dir = os.path.join(CUDA_HOME, "include")

try:
    nthreads = int(os.environ.get("PARALLEL_LEVEL", "0") or "0")
except Exception:
    nthreads = 0

extensions = [
    Extension(
        "*",
        sources=cython_files,
        include_dirs=[
            "../../cpp/include/cuspatial",
            "../../cpp/include",
            "../../thirdparty/cub",
            "../../thirdparty/libcudacxx/include",
            os.path.dirname(sysconfig.get_path("include")),
            np.get_include(),
            cuda_include_dir,
        ],
        library_dirs=[get_python_lib()],
        libraries=["cudf", "cuspatial"],
        language="c++",
        extra_compile_args=["-std=c++14"],
    )
]

setup(
    name="cuspatial",
    version=versioneer.get_version(),
    description=(
        "cuSpatial: GPU-Accelerated Spatial and Trajectory Data Management and"
        " Analytics Library"
    ),
    url="https://github.com/rapidsai/cuspatial",
    author="NVIDIA Corporation",
    license="Apache 2.0",
    classifiers=[
        "Intended Audience :: Developers",
        "Topic :: Database",
        "Topic :: Scientific/Engineering",
        "License :: OSI Approved :: Apache Software License",
        "Programming Language :: Python",
        "Programming Language :: Python :: 3.6",
        "Programming Language :: Python :: 3.7",
    ],
    # Include the separately-compiled shared library
    setup_requires=["cython"],
    ext_modules=cythonize(
        extensions,
        nthreads=nthreads,
        compiler_directives=dict(
            profile=False, language_level=3, embedsignature=True
        ),
    ),
    packages=find_packages(include=["cuspatial", "cuspatial.*"]),
    package_data={"cuspatial._lib": ["*.pxd"]},
    cmdclass=versioneer.get_cmdclass(),
    install_requires=install_requires,
    zip_safe=False,
)<|MERGE_RESOLUTION|>--- conflicted
+++ resolved
@@ -27,13 +27,7 @@
     CUDA_HOME = os.path.dirname(os.path.dirname(path_to_cuda_gdb))
 
 if not os.path.isdir(CUDA_HOME):
-<<<<<<< HEAD
-    raise OSError(
-        "Invalid CUDA_HOME: " "directory does not exist: {CUDA_HOME}"
-    )
-=======
     raise OSError(f"Invalid CUDA_HOME: directory does not exist: {CUDA_HOME}")
->>>>>>> 83c730f5
 
 cuda_include_dir = os.path.join(CUDA_HOME, "include")
 
